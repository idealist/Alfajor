--- conflicted
+++ resolved
@@ -143,38 +143,17 @@
     def ajax_pending(self):
         js = """\
 (function() {
-<<<<<<< HEAD
-  var complete = window.Alfajor && window.Alfajor.postAjaxComplete != 0;
-  %s
-  return complete;
-})()""" % predicate_log('ajax_pending', 'complete')
-=======
   %s
   %s
   return pending;
 })()""" % (self.ajax_pending_expr, predicate_log('ajax_pending', 'pending'))
->>>>>>> 77bf1fe1
         self._expressions.append(js)
         return self
 
     def ajax_complete(self):
         js = """\
 (function() {
-<<<<<<< HEAD
-  var complete = window.Alfajor && window.Alfajor.postAjaxComplete == 0;
-  %s
-  return complete;
-})()""" % predicate_log('ajax_complete', 'complete')
-        self._expressions.append(js)
-        return self
-
-    def postajax_complete(self):
-        js = """\
-(function() {
-  var complete = window.Alfajor && window.Alfajor.postAjaxComplete == 0;
-=======
-  %s
->>>>>>> 77bf1fe1
+  %s
   %s
   return complete;
 })()""" % (self.ajax_complete_expr, predicate_log('ajax_complete', 'complete'))
